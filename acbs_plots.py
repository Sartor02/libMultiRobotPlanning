import collections
import glob
import matplotlib
import re
from functools import reduce
import numpy as np
import sys

import plot_styling as ps
from matplotlib import pyplot as plt
from shared_helpers import XStarData
from shared_helpers import MStarData
from shared_helpers import ACBSData
from shared_helpers import NWCBSData
from shared_helpers import CBSData
from shared_helpers import AFSData
from shared_helpers import PRData
from shared_helpers import LNSData
from shared_helpers import DCBSData



FileData = collections.namedtuple('FileData', ['filename',
                                               'agents',
                                               'iter',
                                               'trial',
                                               'seed'])
kTimeout = 1200

def filename_to_filedata(l):
    l_orig = l
    l = l.replace("_density_0.1", "")
    l = l.replace("_density_0.05", "")
    l = l.replace("_density_0.01", "")
    regex = r"[a-zA-Z_\/]*(\d\d\d|\d\d|\d)_iter_(\d\d\d|\d\d|\d)_trial_(\d\d\d|\d\d|\d)_seed_(\d\d\d\d\d\d|\d\d\d\d\d|\d\d\d\d|\d\d\d|\d\d|\d).result" # noqa
    matches = list(re.finditer(regex, l, re.MULTILINE))
    match = None
    try:
        match = matches[0]
    except:
        # print("Exception caught:", l)
        return None
    agents = int(match.group(1))
    itr = int(match.group(2))
    trial = int(match.group(3))
    seed = int(match.group(4))
    return FileData(l_orig, agents, itr, trial, seed)


def get_line(ls, string, t):
    string = string.strip()
    if string[-1] != ':':
        string += ':'
    fls = [l for l in ls if string in l]
    if len(fls) > 1:
        print(string, "is not unique")
    elif len(fls) < 1:
        print(string, "is not found")
    assert(len(fls) == 1)
    line = fls[0]
    line = line.replace(string, '').replace(':', '').strip()
    return t(line)


def get_total_first_plan_time(filename, timeout=kTimeout):
    ls = open(filename, 'r').readlines()
    if len(ls) == 0:
        return timeout
    time_individual_plan = get_line(ls, "time_individual_plan", float)
    time_first_plan = get_line(ls, "time_first_plan", float)
    return time_individual_plan + time_first_plan


def get_optimal_time_or_timeout(filename, timeout):
    ls = open(filename, 'r').readlines()
    if len(ls) == 0:
        return timeout
    if get_line(ls, "is_optimal", bool):
        return get_line(ls, "Total time", float)
    else:
        return timeout


def get_field(filename, field, t, default):
    ls = open(filename, 'r').readlines()
    if len(ls) == 0:
        return default
    return get_line(ls, field, t)


def get_ci(data, percentile):
    percentile = percentile / 100.0
    assert(percentile <= 1.0 and percentile > 0)
    data.sort()
    diff = (1.0 - percentile) / 2.0
    high_idx = int((1.0 - diff) * (len(data) - 1))
    mid_idx = int(0.5 * (len(data) - 1))
    low_idx = int(diff * (len(data) - 1))
    high = data[high_idx]
    mid = data[mid_idx]
    low = data[low_idx]
    return (high, mid, low)


def get_percentile(data, percentile):
    percentile = percentile / 100.0
    assert(percentile <= 1.0 and percentile > 0)
    data.sort()
    high_idx = int(percentile * (len(data) - 1))
    low_idx = 0
    high = data[high_idx]
    low = data[low_idx]
    return (high, low)


def add_to_dict(acc, e):
    lst = acc.get(e[0], [])
    lst.append(e[1])
    acc[e[0]] = lst
    return acc

def read_from_file(name):  
    f = open("{}".format(name), 'r')
    data = eval(f.read())
    f.close()
    return data

def get_first_runtimes(data):
    return data.runtimes[0]


kBoundsAgentCount = 30

# 1 percent obstacle density
xstar_supp_datas_density_01 = [read_from_file(f) for f in glob.glob('datasave/xstar_supplemental_data_lst_*density0.01timeout{}*'.format(kTimeout))]
xstar_supp_datas_density_01 = [x for lst in xstar_supp_datas_density_01 for x in lst]
xstar_agents_bounds_01 = [x.bounds for x in xstar_supp_datas_density_01 if x.num_agents == kBoundsAgentCount]
xstar_agents_first_times_density_01 = [(x.num_agents, x.runtimes[0]) for x in xstar_supp_datas_density_01]
xstar_agents_optimal_times_density_01 = [(x.num_agents, x.runtimes[-1]) for x in xstar_supp_datas_density_01]

cbs_datas_density_01 = [read_from_file(f) for f in glob.glob('datasave/cbs_supplemental_data_lst_*density0.01timeout{}*'.format(kTimeout))]
cbs_datas_density_01 = [x for lst in cbs_datas_density_01 for x in lst]
cbs_agents_times_density_01 = [(x.num_agents, x.runtimes) for x in cbs_datas_density_01]

nrwcbs_datas_density_01 = [read_from_file(f) for f in glob.glob('datasave/nrwcbs_supplemental_data_lst_*density0.01timeout{}*'.format(kTimeout))]
nrwcbs_datas_density_01 = [x for lst in nrwcbs_datas_density_01 for x in lst]
nrwcbs_agents_bounds_01 = [x.ratios for x in nrwcbs_datas_density_01 if x.num_agents == kBoundsAgentCount]
nrwcbs_agents_first_times_density_01 = [(x.num_agents, x.runtimes[0]) for x in nrwcbs_datas_density_01]
nrwcbs_agents_optimal_times_density_01 = [(x.num_agents, x.runtimes[-1] if x.runtimes[-1] != -1 else x.runtimes[-2]) for x in nrwcbs_datas_density_01]

nwcbs_datas_density_01 = [read_from_file(f) for f in glob.glob('datasave/nwcbs_supplemental_data_lst_*density0.01timeout{}*'.format(kTimeout))]
nwcbs_datas_density_01 = [x for lst in nwcbs_datas_density_01 for x in lst]
nwcbs_agents_bounds_01 = [x.ratios for x in nwcbs_datas_density_01 if x.num_agents == kBoundsAgentCount]
nwcbs_agents_first_times_density_01 = [(x.num_agents, x.runtimes[0]) for x in nwcbs_datas_density_01]
nwcbs_agents_optimal_times_density_01 = [(x.num_agents, x.runtimes[-1] if x.runtimes[-1] != -1 else x.runtimes[-2]) for x in nwcbs_datas_density_01]


# 5 percent obstacle density
xstar_supp_datas_density_05 = [read_from_file(f) for f in glob.glob('datasave/xstar_supplemental_data_lst_*density0.05timeout{}*'.format(kTimeout))]
xstar_supp_datas_density_05 = [x for lst in xstar_supp_datas_density_05 for x in lst]
xstar_agents_bounds_05 = [x.bounds for x in xstar_supp_datas_density_05 if x.num_agents == kBoundsAgentCount]
xstar_agents_first_times_density_05 = [(x.num_agents, x.runtimes[0]) for x in xstar_supp_datas_density_05]
xstar_agents_optimal_times_density_05 = [(x.num_agents, x.runtimes[-1]) for x in xstar_supp_datas_density_05]

cbs_datas_density_05 = [read_from_file(f) for f in glob.glob('datasave/cbs_supplemental_data_lst_*density0.05timeout{}*'.format(kTimeout))]
cbs_datas_density_05 = [x for lst in cbs_datas_density_05 for x in lst]
cbs_agents_times_density_05 = [(x.num_agents, x.runtimes) for x in cbs_datas_density_05]

nrwcbs_datas_density_05 = [read_from_file(f) for f in glob.glob('datasave/nrwcbs_supplemental_data_lst_*density0.05timeout{}*'.format(kTimeout))]
nrwcbs_datas_density_05 = [x for lst in nrwcbs_datas_density_05 for x in lst]
nrwcbs_agents_bounds_05 = [x.ratios for x in nrwcbs_datas_density_05 if x.num_agents == kBoundsAgentCount]
nrwcbs_agents_first_times_density_05 = [(x.num_agents, x.runtimes[0]) for x in nrwcbs_datas_density_05]
nrwcbs_agents_optimal_times_density_05 = [(x.num_agents, x.runtimes[-1] if x.runtimes[-1] != -1 else x.runtimes[-2]) for x in nrwcbs_datas_density_05]

lns_datas_density_05 = [read_from_file(f) for f in glob.glob('datasave/lns_supplemental_data_lst_*density0.05timeout{}*'.format(2))]
lns_datas_density_05 = [x for lst in lns_datas_density_05 for x in lst]
lns_agents_first_times_density_05 = [(x.num_agents, x.runtimes[0]) for x in lns_datas_density_05]

# For Comparing against LNS
nrwcbs2_datas_density_05 = [read_from_file(f) for f in glob.glob('datasave/nrwcbs_supplemental_data_lst_*density0.05timeout{}*'.format(2))]
nrwcbs2_datas_density_05 = [x for lst in nrwcbs2_datas_density_05 for x in lst]
nrwcbs2_agents_first_times_density_05 = [(x.num_agents, x.runtimes[0]) for x in nrwcbs2_datas_density_05]

nwcbs_datas_density_05 = [read_from_file(f) for f in glob.glob('datasave/nwcbs_supplemental_data_lst_*density0.05timeout{}*'.format(kTimeout))]
nwcbs_datas_density_05 = [x for lst in nwcbs_datas_density_05 for x in lst]
nwcbs_agents_bounds_05 = [x.ratios for x in nwcbs_datas_density_05 if x.num_agents == kBoundsAgentCount]
nwcbs_agents_first_times_density_05 = [(x.num_agents, x.runtimes[0]) for x in nwcbs_datas_density_05]
nwcbs_agents_optimal_times_density_05 = [(x.num_agents, x.runtimes[-1] if x.runtimes[-1] != -1 else x.runtimes[-2]) for x in nwcbs_datas_density_05]

# nwcbs_datas_density_05 = [read_from_file(f) for f in glob.glob('datasave/nwcbs_supplemental_data_lst_*density0.05timeout{}*'.format(kTimeout))]
# nwcbs_datas_density_05 = [x for lst in nwcbs_datas_density_05 for x in lst]
# nwcbs_agents_bounds_05 = [x.ratios for x in nwcbs_datas_density_05 if x.num_agents == kBoundsAgentCount]

# fails = 0
# for x, a in zip(xstar_agents_bounds_05, nrwcbs_agents_bounds_05):
#     if 0 in x:
#         fails += 1
#         continue
#     l = len(a)
#     if -1 in a:
#         l -= 1
#     lx = len(x)
#     print(l-lx, end=", ")
# print("fails: " + str(fails))

# fails = 0
# ct = 0
# for bounds in nwcbs_agents_bounds_05:
#     print("Trial {}".format(ct))
#     ct += 1
#     for i in range(1, len(bounds)):
#         if bounds[i] > bounds[i-1]:
#             print(str(bounds[i-1]) + ", " + str(bounds[i]))
#             fails += 1
#     print("\n", end="")
# print("fails: " + str(fails))

# 10 percent obstacle density
xstar_supp_datas_density_1 = [read_from_file(f) for f in glob.glob('datasave/xstar_supplemental_data_lst_*density0.1timeout{}*'.format(kTimeout))]
xstar_supp_datas_density_1 = [x for lst in xstar_supp_datas_density_1 for x in lst]
xstar_agents_bounds_1 = [x.bounds for x in xstar_supp_datas_density_1 if x.num_agents == kBoundsAgentCount]
xstar_agents_first_times_density_1 = [(x.num_agents, x.runtimes[0]) for x in xstar_supp_datas_density_1]
xstar_agents_optimal_times_density_1 = [(x.num_agents, x.runtimes[-1]) for x in xstar_supp_datas_density_1]

cbs_datas_density_1 = [read_from_file(f) for f in glob.glob('datasave/cbs_supplemental_data_lst_*density0.1timeout{}*'.format(kTimeout))]
cbs_datas_density_1 = [x for lst in cbs_datas_density_1 for x in lst]
cbs_datas_density_1 = [x for x in cbs_datas_density_1 if int(x.num_agents) <= 60]
cbs_agents_times_density_1 = [(x.num_agents, x.runtimes) for x in cbs_datas_density_1]

nrwcbs_datas_density_1 = [read_from_file(f) for f in glob.glob('datasave/nrwcbs_supplemental_data_lst_*density0.1timeout{}*'.format(kTimeout))]
nrwcbs_datas_density_1 = [x for lst in nrwcbs_datas_density_1 for x in lst]
nrwcbs_agents_bounds_1 = [x.ratios for x in nrwcbs_datas_density_1 if x.num_agents == kBoundsAgentCount]
nrwcbs_agents_first_times_density_1 = [(x.num_agents, x.runtimes[0]) for x in nrwcbs_datas_density_1]
nrwcbs_agents_optimal_times_density_1 = [(x.num_agents, x.runtimes[-1] if x.runtimes[-1] != -1 else x.runtimes[-2]) for x in nrwcbs_datas_density_1]

nwcbs_datas_density_1 = [read_from_file(f) for f in glob.glob('datasave/nwcbs_supplemental_data_lst_*density0.1timeout{}*'.format(kTimeout))]
nwcbs_datas_density_1 = [x for lst in nwcbs_datas_density_1 for x in lst]
nwcbs_agents_bounds_1 = [x.ratios for x in nwcbs_datas_density_1 if x.num_agents == kBoundsAgentCount]
nwcbs_agents_first_times_density_1 = [(x.num_agents, x.runtimes[0]) for x in nwcbs_datas_density_1]
nwcbs_agents_optimal_times_density_1 = [(x.num_agents, x.runtimes[-1] if x.runtimes[-1] != -1 else x.runtimes[-2]) for x in nwcbs_datas_density_1]

# print(glob.glob('datasave/cbs_supplemental_data_lst_*density0.1timeout{}*'.format(10)))
fp_data_c1 = [read_from_file(f) for f in glob.glob('datasave/cbs_supplemental_data_lst_*density0.01timeout{}*'.format(10))]
fp_data_c1 = [x for lst in fp_data_c1 for x in lst]
fp_data_c1 = [x for x in fp_data_c1 if int(x.num_agents) <= 40]
fp_cbs_times = [(x.num_agents, x.runtimes) for x in fp_data_c1]
fp_cbs_lln = [(x.num_agents, x.llnex) for x in fp_data_c1]
fp_cbs_hlln = [(x.num_agents, x.llnex / x.hlnex) for x in fp_data_c1]

fp_data_d1 = [read_from_file(f) for f in glob.glob('datasave/dcbs_supplemental_data_lst_*density0.01timeout{}*'.format(10))]
fp_data_d1 = [x for lst in fp_data_d1 for x in lst]
fp_data_d1 = [x for x in fp_data_d1 if int(x.num_agents) <= 40]
fp_dcbs_times = [(x.num_agents, x.runtimes) for x in fp_data_d1]
fp_dcbs_lln = [(x.num_agents, x.llnex) for x in fp_data_d1]
fp_dcbs_hlln = [(x.num_agents, x.llnex / x.hlnex) for x in fp_data_d1]

kRadiusTimeout = 300

def draw_timeout(timeout, xs, plt=plt):
    linestyle = (0, (1, 3))
    if type(timeout) is int:
        plt.axhline(timeout, color='black', lw=0.7, linestyle=linestyle)
    elif type(timeout) is dict:
        ys = [timeout[x] for x in xs]
        plt.plot(xs, ys, linestyle=linestyle,
                 color='black')

def draw_timeout_data(timeout, data_lst, plt=plt):
    data_lst.sort()
    agents_to_times_dict = reduce(add_to_dict, data_lst, dict())
    xs = sorted(agents_to_times_dict.keys())
    draw_timeout(timeout, xs, plt=plt)

def plt_bw(agents_times_lst, name, plt_idx, max_idx, show_y_axis, pos_idx, num_pos=2, position_offset = 0.2, plot_width = 0.15):
    agents_times_lst.sort()
    agents_to_times_dict = reduce(add_to_dict, agents_times_lst, dict())
    
    current_offset = -(num_pos + 1) / 2 * position_offset + position_offset * (pos_idx + 1)
    
    xs = sorted(agents_to_times_dict.keys())
    positions = [e + current_offset for e in range(1, len(xs) + 1)]
    values = [agents_to_times_dict[k] for k in xs]
    color = ps.color(plt_idx, max_idx)
    colort = ps.alpha(color, 0.5)
    bplot = plt.boxplot(values, 
        patch_artist=True, 
        whis=1.0,
        boxprops=dict(facecolor=colort, color=colort),
        flierprops=dict(marker='.', markersize=1, color=colort, markeredgecolor=color),
        capprops=dict(color=color),
        whiskerprops=dict(color=colort),
        medianprops=dict(color=color),
        widths=plot_width,
        positions=positions
        # 
        )
    label_string="{}".format(name)

    ps.add_legend(bplot["boxes"][0], label_string)

    plt.yscale('log')
    if show_y_axis:
        plt.ylabel("Time (seconds)")
    plt.xlabel("Number of agents")
    plt.xticks([e + 1 for e in range(len(xs))], xs)

def plt_bounds(bounds_data, show_y_axis, planner_name,  acbs=False):
    num_iters = 85

    for i in range(len(bounds_data)):
        if acbs and bounds_data[i][-1] == -1:
            if len(bounds_data[i]) == 1:
                bounds_data[i][0] = 0
            else:
                bounds_data[i] = bounds_data[i][:-1]
                # if bounds_data[i][-1] != 1:
                #     print(bounds_data[i][-1 ])
        # elif acbs and bounds_data[i][-1] != 1:
        #     print(bounds_data[i])

        if bounds_data[i][-2:] == [1, 1]:
            bounds_data[i] = bounds_data[i][:-1]
        if (len(bounds_data[i]) < num_iters):
            bounds_data[i] += ([bounds_data[i][-1]] * (num_iters - len(bounds_data[i])))

    steps_bounds = {}

    no_result = 0
    for run in bounds_data:
        if 0 in run:
            no_result += 1
            continue

        for idx, bound in enumerate(run):
            existing = steps_bounds.get(idx, [])
            existing.append(bound)
            steps_bounds[idx] = existing

    print("Failures:", no_result)

    plot_width = 0.3

    steps_list = [k for k in sorted(steps_bounds.keys())[:num_iters]]
    bounds_list = [steps_bounds[k] for k in steps_list]

    color = ps.color(0, 4)
    colort = ps.alpha(color, 0.5)

    bplot = plt.boxplot(bounds_list, 
        patch_artist=True, 
        whis=1.0,
        boxprops=dict(facecolor=colort, color=colort),
        flierprops=dict(marker='.', markersize=1, color=colort, markeredgecolor=color),
        capprops=dict(color=color),
        whiskerprops=dict(color=colort),
        medianprops=dict(color=color),
        widths=plot_width)

    label_string = "{}".format(planner_name)
    ps.add_legend(bplot["boxes"][0], label_string)

    plt.gca().set_ylim(bottom=0.999)
    plt.gca().set_ylim(top=1.0375)
    plt.xticks(   [1] + [i for i in range(5, num_iters+5, 5)]   , [1] + [i for i in range(5, num_iters+5, 5)])
    if show_y_axis:
        plt.ylabel("$\epsilon$-suboptimality Bound")
    plt.xlabel("{} Iterations".format(planner_name))

# PLOTS

<<<<<<< HEAD
min_time = 1 / 200000
max_time = 2000
PLOT_AGENTS_DENSITY = 0
PLOT_BOUNDS = 0
PLOT_SANDBOX = 1
=======
min_time = 1 / 20000
max_time = 20
PLOT_AGENTS_DENSITY = 0
PLOT_BOUNDS = 0
PLOT_SANDBOX = 0
PLOT_DCBS = 1

if PLOT_DCBS:
    ps.setupfig(quartersize=True)
    draw_timeout_data(10, xstar_agents_first_times_density_01)
    plt_bw(fp_cbs_times, "CBS", 0, 4, False, 0)
    plt_bw(fp_dcbs_times, "LRCBS", 2, 4, False, 1)
    ps.grid()
    ps.legend('br')
    plt.ylim(min_time, max_time)
    ps.save_fig("lrcbs_times")
>>>>>>> a27a462b

if PLOT_AGENTS_DENSITY:
    # ALL FIRST SOLUTIONS


    # XSTAR AND ACBS FIRST SOLUTION
    ps.setupfig(quartersize=True)
    draw_timeout_data(kTimeout, xstar_agents_first_times_density_01)
    plt_bw(xstar_agents_first_times_density_01, "X* Valid", 0, 4, False, 0)
    plt_bw(nrwcbs_agents_first_times_density_01, "ACBS Valid", 2, 4, False, 1)
    ps.grid()
    ps.legend('br')
    plt.ylim(min_time, max_time)
    ps.save_fig("xstar_acbs_first_times_density_01_bw")

    ps.setupfig(quartersize=True)
    draw_timeout_data(kTimeout, xstar_agents_first_times_density_05)
    plt_bw(xstar_agents_first_times_density_05, "X* Valid", 0, 4, False, 0)
    plt_bw(nrwcbs_agents_first_times_density_05, "ACBS Valid", 2, 4, False, 1)
    ps.grid()
    ps.legend('br')
    plt.ylim(min_time, max_time)
    ps.save_fig("xstar_acbs_first_times_density_05_bw")

    ps.setupfig(quartersize=True)
    draw_timeout_data(kTimeout, xstar_agents_first_times_density_1)
    plt_bw(xstar_agents_first_times_density_1, "X* Valid", 0, 4, False, 0)
    plt_bw(nrwcbs_agents_first_times_density_1, "ACBS Valid", 2, 4, False, 1)
    ps.grid()
    ps.legend('br')
    plt.ylim(min_time, max_time)
    ps.save_fig("xstar_acbs_first_times_density_1_bw")


    # XSTAR AND ACBS OPTIMAL
    ps.setupfig(quartersize=True)
    draw_timeout_data(kTimeout, xstar_agents_optimal_times_density_01)
    plt_bw(xstar_agents_optimal_times_density_01, "X* Opt", 0, 4, False, 0)
    plt_bw(nrwcbs_agents_optimal_times_density_01, "ACBS Opt", 2, 4, False, 1)
    ps.grid()
    ps.legend('br')
    plt.ylim(min_time, max_time)
    ps.save_fig("xstar_acbs_optimal_times_density_01_bw")

    ps.setupfig(quartersize=True)
    draw_timeout_data(kTimeout, xstar_agents_optimal_times_density_05)
    plt_bw(xstar_agents_optimal_times_density_05, "X* Opt", 0, 4, False, 0)
    plt_bw(nrwcbs_agents_optimal_times_density_05, "ACBS Opt", 2, 4, False, 1)
    ps.grid()
    ps.legend('br')
    plt.ylim(min_time, max_time)
    ps.save_fig("xstar_acbs_optimal_times_density_05_bw")

    draw_timeout_data(kTimeout, xstar_agents_optimal_times_density_1)
    plt_bw(xstar_agents_optimal_times_density_1, "X* Opt", 0, 4, False, 0)
    plt_bw(nrwcbs_agents_optimal_times_density_1, "ACBS Opt", 2, 4, False, 1)
    ps.grid()
    ps.legend('br')
    plt.ylim(min_time, max_time)
    ps.save_fig("xstar_acbs_optimal_times_density_1_bw")


    # CBS AND ACBS FIRST SOLUTION
    ps.setupfig(quartersize=True)
    draw_timeout_data(kTimeout, cbs_agents_times_density_01)
    plt_bw(cbs_agents_times_density_01, "CBS Valid/Opt.", 0, 4, False, 0)
    plt_bw(nrwcbs_agents_first_times_density_01, "ACBS Valid", 2, 4, False, 1)
    ps.grid()
    ps.legend('br')
    plt.ylim(min_time, max_time)
    ps.save_fig("cbs_acbs_first_times_density_01_bw")

    ps.setupfig(quartersize=True)
    draw_timeout_data(kTimeout, cbs_agents_times_density_05)
    plt_bw(cbs_agents_times_density_05, "CBS Valid/Opt.", 0, 4, False, 0)
    plt_bw(nrwcbs_agents_first_times_density_05, "ACBS Valid", 2, 4, False, 1)
    ps.grid()
    ps.legend('br')
    plt.ylim(min_time, max_time)
    ps.save_fig("cbs_acbs_first_times_density_05_bw")

    ps.setupfig(quartersize=True)
    draw_timeout_data(kTimeout, cbs_agents_times_density_1)
    plt_bw(cbs_agents_times_density_1, "CBS Valid/Opt.", 0, 4, False, 0)
    plt_bw(nrwcbs_agents_first_times_density_1, "ACBS Valid", 2, 4, False, 1)
    ps.grid()
    ps.legend('br')
    plt.ylim(min_time, max_time)
    ps.save_fig("cbs_acbs_first_times_density_1_bw")


    # CBS AND ACBS OPTIMAL
    ps.setupfig(quartersize=True)
    draw_timeout_data(kTimeout, cbs_agents_times_density_01)
    plt_bw(cbs_agents_times_density_01, "CBS Opt", 0, 4, False, 0)
    plt_bw(nrwcbs_agents_optimal_times_density_01, "ACBS Opt", 2, 4, False, 1)
    ps.grid()
    ps.legend('br')
    plt.ylim(min_time, max_time)
    ps.save_fig("cbs_acbs_optimal_times_density_01_bw")

    ps.setupfig(quartersize=True)
    draw_timeout_data(kTimeout, cbs_agents_times_density_05)
    plt_bw(cbs_agents_times_density_05, "CBS Opt", 0, 4, False, 0)
    plt_bw(nrwcbs_agents_optimal_times_density_05, "ACBS Opt", 2, 4, False, 1)
    ps.grid()
    ps.legend('br')
    plt.ylim(min_time, max_time)
    ps.save_fig("cbs_acbs_optimal_times_density_05_bw")

    ps.setupfig(quartersize=True)
    draw_timeout_data(kTimeout, cbs_agents_times_density_1)
    plt_bw(cbs_agents_times_density_1, "CBS Opt", 0, 4, False, 0)
    plt_bw(nrwcbs_agents_optimal_times_density_1, "ACBS Opt", 2, 4, False, 1)
    ps.grid()
    ps.legend('br')
    plt.ylim(min_time, max_time)
    ps.save_fig("cbs_acbs_optimal_times_density_1_bw")


    # NRWCBS AND NWCBS ABLATION OPTIMAL
    ps.setupfig(quartersize=True)
    draw_timeout_data(kTimeout, nwcbs_agents_optimal_times_density_01)
    plt_bw(nwcbs_agents_optimal_times_density_01, "NWCBS Opt", 0, 4, False, 0)
    plt_bw(nrwcbs_agents_optimal_times_density_01, "ACBS Opt", 2, 4, False, 1)
    ps.grid()
    ps.legend('br')
    plt.ylim(min_time, max_time)
    ps.save_fig("nwcbs_acbs_optimal_times_density_01_bw")

    ps.setupfig(quartersize=True)
    draw_timeout_data(kTimeout, nwcbs_agents_optimal_times_density_05)
    plt_bw(nwcbs_agents_optimal_times_density_05, "NWCBS Opt", 0, 4, False, 0)
    plt_bw(nrwcbs_agents_optimal_times_density_05, "ACBS Opt", 2, 4, False, 1)
    ps.grid()
    ps.legend('br')
    plt.ylim(min_time, max_time)
    ps.save_fig("nwcbs_acbs_optimal_times_density_05_bw")

    ps.setupfig(quartersize=True)
    draw_timeout_data(kTimeout, nwcbs_agents_optimal_times_density_1)
    plt_bw(nwcbs_agents_optimal_times_density_1, "NWCBS Opt", 0, 4, False, 0)
    plt_bw(nrwcbs_agents_optimal_times_density_1, "ACBS Opt", 2, 4, False, 1)
    ps.grid()
    ps.legend('br')
    plt.ylim(min_time, max_time)
    ps.save_fig("nwcbs_acbs_optimal_times_density_1_bw")

    ps.setupfig(quartersize=True)
    draw_timeout_data(kTimeout, nwcbs_agents_first_times_density_01)
    plt_bw(nwcbs_agents_first_times_density_01, "NWCBS Valid", 0, 4, False, 0)
    plt_bw(nrwcbs_agents_first_times_density_01, "ACBS Valid", 2, 4, False, 1)
    ps.grid()
    ps.legend('br')
    plt.ylim(min_time, max_time)
    ps.save_fig("nwcbs_acbs_first_times_density_01_bw")

    
    # NWCBS and NRWCBS ABLATION FIRST SOLUTION
    ps.setupfig(quartersize=True)
    draw_timeout_data(kTimeout, nwcbs_agents_first_times_density_05)
    plt_bw(nwcbs_agents_first_times_density_05, "NWCBS Valid", 0, 4, False, 0)
    plt_bw(nrwcbs_agents_first_times_density_05, "ACBS Valid", 2, 4, False, 1)
    ps.grid()
    ps.legend('br')
    plt.ylim(min_time, max_time)
    ps.save_fig("nwcbs_acbs_first_times_density_05_bw")

    ps.setupfig(quartersize=True)
    draw_timeout_data(kTimeout, nwcbs_agents_first_times_density_1)
    plt_bw(nwcbs_agents_first_times_density_1, "NWCBS Valid", 0, 4, False, 0)
    plt_bw(nrwcbs_agents_first_times_density_1, "ACBS Valid", 2, 4, False, 1)
    ps.grid()
    ps.legend('br')
    plt.ylim(min_time, max_time)
    ps.save_fig("nwcbs_acbs_first_times_density_1_bw")

if PLOT_BOUNDS:
    # SUBOPTIMALITY BOUNDS XSTAR
    ps.setupfig(quartersize=True)
    plt_bounds(xstar_agents_bounds_01, True, "X*")
    ps.grid()
    ps.save_fig("xstar_bounds_01")

    ps.setupfig(quartersize=True)
    plt_bounds(xstar_agents_bounds_05, False, "X*")
    ps.grid()
    ps.save_fig("xstar_bounds_05")

    ps.setupfig(quartersize=True)
    plt_bounds(xstar_agents_bounds_1, False, "X*")
    ps.grid()
    ps.save_fig("xstar_bounds_1")

    # SUBOPTIMALITY BOUNDS ACBS
    ps.setupfig(quartersize=True)
    plt_bounds(nrwcbs_agents_bounds_01, True, "ACBS", True)
    ps.grid()
    ps.save_fig("acbs_bounds_01")

    ps.setupfig(quartersize=True)
    plt_bounds(nrwcbs_agents_bounds_05, False, "ACBS", True)
    ps.grid()
    ps.save_fig("acbs_bounds_05")

    ps.setupfig(quartersize=True)
    plt_bounds(nrwcbs_agents_bounds_1, False, "ACBS", True)
    ps.grid()
    ps.save_fig("acbs_bounds_1")

if PLOT_SANDBOX:
    # SUBOPTIMALITY BOUNDS NWCBS
    # ps.setupfig(quartersize=True)
    # plt_bounds(nwcbs_agents_bounds_01, True, "NWCBS", True)
    # ps.grid()
    # ps.save_fig("nwcbs_bounds_01")

    # ps.setupfig(quartersize=True)
    # plt_bw(lns_agents_first_times_density_05, "LNS Valid", 0, 4, False, 0)
    # plt_bw(nrwcbs2_agents_first_times_density_05, "ACBS Valid", 2, 4, False, 1)
    # ps.grid()
    # ps.legend('br')
    # plt.ylim(min_time, 10)
    # ps.save_fig("lns_acbs_first_times_density_05_bw")

    ps.setupfig(halfsize=True)
    draw_timeout_data(kTimeout, xstar_agents_first_times_density_05)
    plt_bw(nrwcbs_agents_first_times_density_05, "ACBS Valid", 0, 5, False, 0, num_pos=5, position_offset=0.12, plot_width=0.06)
    plt_bw(nwcbs_agents_first_times_density_05, "NWCBS Valid", 1, 5, False, 1, num_pos=5, position_offset=0.12, plot_width=0.06)
    plt_bw(lns_agents_first_times_density_05, "LNS Valid", 2, 5, False, 2, num_pos=5, position_offset=0.12, plot_width=0.06)
    plt_bw(xstar_agents_first_times_density_05, "X* Valid", 3, 5, False, 3, num_pos=5, position_offset=0.12, plot_width=0.06)
    plt_bw(cbs_agents_times_density_05, "CBS Valid/Opt.", 4, 5, False, 4, num_pos=5, position_offset=0.12, plot_width=0.06)
    ps.grid()
    ps.legend('br')
    plt.ylim(min_time, max_time)
    ps.save_fig("all_first_times_density_05_bw")<|MERGE_RESOLUTION|>--- conflicted
+++ resolved
@@ -368,19 +368,12 @@
 
 # PLOTS
 
-<<<<<<< HEAD
 min_time = 1 / 200000
 max_time = 2000
 PLOT_AGENTS_DENSITY = 0
 PLOT_BOUNDS = 0
-PLOT_SANDBOX = 1
-=======
-min_time = 1 / 20000
-max_time = 20
-PLOT_AGENTS_DENSITY = 0
-PLOT_BOUNDS = 0
 PLOT_SANDBOX = 0
-PLOT_DCBS = 1
+PLOT_DCBS = 0
 
 if PLOT_DCBS:
     ps.setupfig(quartersize=True)
@@ -391,7 +384,6 @@
     ps.legend('br')
     plt.ylim(min_time, max_time)
     ps.save_fig("lrcbs_times")
->>>>>>> a27a462b
 
 if PLOT_AGENTS_DENSITY:
     # ALL FIRST SOLUTIONS
